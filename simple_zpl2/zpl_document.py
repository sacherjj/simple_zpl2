--- conflicted
+++ resolved
@@ -1762,18 +1762,9 @@
         n** up to 200 in mixed mode
     """
 
-<<<<<<< HEAD
     def __init__(self, data, model=None, magnification=None, error_correction='M', mask_value=None, fd_switches='M,A'):
         # FD data QR switches
         data = '{}{}{}'.format(error_correction, fd_switches, data)
-=======
-    def __init__(self, data, model=None, magnification=None, error_correction=None, mask_value=None):
-        # FD data QR switches
-        if fd_switches is None:
-            data = 'MM,A{}'.format(data)
-        else:
-            data = '{}{}'.format(fd_switches, data)
->>>>>>> 3f068a84
         super().__init__(data)
         self._initial_setup(model, magnification, mask_value)
         self._add_data()
